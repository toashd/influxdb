package raft

import (
	"sync"
	"time"
)

//------------------------------------------------------------------------------
//
// Typedefs
//
//------------------------------------------------------------------------------

// A peer is a reference to another server involved in the consensus protocol.
type Peer struct {
	server           *Server
	name             string
	prevLogIndex     uint64
	mutex            sync.RWMutex
	stopChan         chan bool
	heartbeatTimeout time.Duration
}

//------------------------------------------------------------------------------
//
// Constructor
//
//------------------------------------------------------------------------------

// Creates a new peer.
func newPeer(server *Server, name string, heartbeatTimeout time.Duration) *Peer {
	return &Peer{
		server:           server,
		name:             name,
		heartbeatTimeout: heartbeatTimeout,
	}
}

//------------------------------------------------------------------------------
//
// Accessors
//
//------------------------------------------------------------------------------

// Retrieves the name of the peer.
func (p *Peer) Name() string {
	return p.name
}

// Sets the heartbeat timeout.
func (p *Peer) setHeartbeatTimeout(duration time.Duration) {
	p.heartbeatTimeout = duration
}

//--------------------------------------
// Prev log index
//--------------------------------------

// Retrieves the previous log index.
func (p *Peer) getPrevLogIndex() uint64 {
	p.mutex.RLock()
	defer p.mutex.RUnlock()
	return p.prevLogIndex
}

// Sets the previous log index.
func (p *Peer) setPrevLogIndex(value uint64) {
	p.mutex.Lock()
	defer p.mutex.Unlock()
	p.prevLogIndex = value
}

//------------------------------------------------------------------------------
//
// Methods
//
//------------------------------------------------------------------------------

//--------------------------------------
// Heartbeat
//--------------------------------------

// Starts the peer heartbeat.
func (p *Peer) startHeartbeat() {
	p.stopChan = make(chan bool, 1)
	c := make(chan bool)
	go p.heartbeat(c)
	<-c
}

// Stops the peer heartbeat.
func (p *Peer) stopHeartbeat(flush bool) {
	// here is a problem
	// the previous stop is no buffer leader may get blocked
	// when heartbeat returns
	// I make the channel with 1 buffer
	// and try to panic here
	select {
	case p.stopChan <- flush:

	default:
		panic("[" + p.server.Name() + "] cannot stop [" + p.Name() + "] heartbeat")
	}
}

//--------------------------------------
// Copying
//--------------------------------------

// Clones the state of the peer. The clone is not attached to a server and
// the heartbeat timer will not exist.
func (p *Peer) clone() *Peer {
	p.mutex.Lock()
	defer p.mutex.Unlock()
	return &Peer{
		name:         p.name,
		prevLogIndex: p.prevLogIndex,
	}
}

//--------------------------------------
// Heartbeat
//--------------------------------------

// Listens to the heartbeat timeout and flushes an AppendEntries RPC.
func (p *Peer) heartbeat(c chan bool) {
	stopChan := p.stopChan

	c <- true

	debugln("peer.heartbeat: ", p.Name(), p.heartbeatTimeout)

	for {
		select {
		case flush := <-stopChan:
			if !flush {
				debugln("peer.heartbeat.stop: ", p.Name())
				return
			} else {
				// before we can safely remove a node
				// we must flush the remove command to the node first
<<<<<<< HEAD
				p.flushPeer()
=======
				p.flush()
>>>>>>> f16052cd
				debugln("peer.heartbeat.stop: ", p.Name())
				return
			}

		case <-time.After(p.heartbeatTimeout):
<<<<<<< HEAD
			p.flushPeer()
		}
	}
}

func (p *Peer) flushPeer() {
=======
			p.flush()
		}
	}
}

func (p *Peer) flush() {
>>>>>>> f16052cd
	debugln("peer.heartbeat.run: ", p.Name())
	prevLogIndex := p.getPrevLogIndex()
	entries, prevLogTerm := p.server.log.getEntriesAfter(prevLogIndex, p.server.maxLogEntriesPerRequest)

	if p.server.State() != Leader {
		return
	}

	if entries != nil {
		p.sendAppendEntriesRequest(newAppendEntriesRequest(p.server.currentTerm, prevLogIndex, prevLogTerm, p.server.log.CommitIndex(), p.server.name, entries))
	} else {
		p.sendSnapshotRequest(newSnapshotRequest(p.server.name, p.server.lastSnapshot))
	}
}

//--------------------------------------
// Append Entries
//--------------------------------------

// Sends an AppendEntries request to the peer through the transport.
func (p *Peer) sendAppendEntriesRequest(req *AppendEntriesRequest) {
	traceln("peer.flush.send: ", p.server.Name(), "->", p.Name(), " ", len(req.Entries))

	resp := p.server.Transporter().SendAppendEntriesRequest(p.server, p, req)
	if resp == nil {
		debugln("peer.flush.timeout: ", p.server.Name(), "->", p.Name())
		return
	}
	traceln("peer.flush.recv: ", p.Name())

	// If successful then update the previous log index.
	p.mutex.Lock()
	if resp.Success {
		if len(req.Entries) > 0 {
			p.prevLogIndex = req.Entries[len(req.Entries)-1].Index

			// if peer append a log entry from the current term
			// we set append to true
			if req.Entries[len(req.Entries)-1].Term == p.server.currentTerm {
				resp.append = true
			}
		}
		traceln("peer.flush.success: ", p.server.Name(), "->", p.Name(), "; idx =", p.prevLogIndex)

		// If it was unsuccessful then decrement the previous log index and
		// we'll try again next time.
	} else {
		if resp.CommitIndex >= p.prevLogIndex {

			// we may miss a response from peer
			// so maybe the peer has commited the logs we sent
			// but we did not receive the success reply and did not increase
			// the prevLogIndex

			p.prevLogIndex = resp.CommitIndex

			debugln("peer.flush.commitIndex: ", p.server.Name(), "->", p.Name(), " idx =", p.prevLogIndex)
		} else if p.prevLogIndex > 0 {
			// Decrement the previous log index down until we find a match. Don't
			// let it go below where the peer's commit index is though. That's a
			// problem.
			p.prevLogIndex--
			// if it not enough, we directly decrease to the index of the
			if p.prevLogIndex > resp.Index {
				p.prevLogIndex = resp.Index
			}

			debugln("peer.flush.decrement: ", p.server.Name(), "->", p.Name(), " idx =", p.prevLogIndex)
		}
	}
	p.mutex.Unlock()

	// Attach the peer to resp, thus server can know where it comes from
	resp.peer = p.Name()
	// Send response to server for processing.
	p.server.send(resp)
}

// Sends an Snapshot request to the peer through the transport.
func (p *Peer) sendSnapshotRequest(req *SnapshotRequest) {
	debugln("peer.snap.send: ", p.name)

	resp := p.server.Transporter().SendSnapshotRequest(p.server, p, req)
	if resp == nil {
		debugln("peer.snap.timeout: ", p.name)
		return
	}

	debugln("peer.snap.recv: ", p.name)

	// If successful, the peer should have been to snapshot state
	// Send it the snapshot!
	if resp.Success {
		p.sendSnapshotRecoveryRequest()
	} else {
		debugln("peer.snap.failed: ", p.name)
		return
	}

}

// Sends an Snapshot Recovery request to the peer through the transport.
func (p *Peer) sendSnapshotRecoveryRequest() {
	req := newSnapshotRecoveryRequest(p.server.name, p.server.lastSnapshot)
	debugln("peer.snap.recovery.send: ", p.name)
	resp := p.server.Transporter().SendSnapshotRecoveryRequest(p.server, p, req)
	if resp.Success {
		p.prevLogIndex = req.LastIndex
	} else {
		debugln("peer.snap.recovery.failed: ", p.name)
		return
	}
	// Send response to server for processing.
	p.server.send(&AppendEntriesResponse{Term: resp.Term, Success: resp.Success, append: (resp.Term == p.server.currentTerm)})
}

//--------------------------------------
// Vote Requests
//--------------------------------------

// send VoteRequest Request
func (p *Peer) sendVoteRequest(req *RequestVoteRequest, c chan *RequestVoteResponse) {
	debugln("peer.vote: ", p.server.Name(), "->", p.Name())
	req.peer = p
	if resp := p.server.Transporter().SendVoteRequest(p.server, p, req); resp != nil {
		debugln("peer.vote: recv", p.server.Name(), "<-", p.Name())
		resp.peer = p
		c <- resp
	}
}<|MERGE_RESOLUTION|>--- conflicted
+++ resolved
@@ -139,31 +139,18 @@
 			} else {
 				// before we can safely remove a node
 				// we must flush the remove command to the node first
-<<<<<<< HEAD
-				p.flushPeer()
-=======
 				p.flush()
->>>>>>> f16052cd
 				debugln("peer.heartbeat.stop: ", p.Name())
 				return
 			}
 
 		case <-time.After(p.heartbeatTimeout):
-<<<<<<< HEAD
-			p.flushPeer()
-		}
-	}
-}
-
-func (p *Peer) flushPeer() {
-=======
 			p.flush()
 		}
 	}
 }
 
 func (p *Peer) flush() {
->>>>>>> f16052cd
 	debugln("peer.heartbeat.run: ", p.Name())
 	prevLogIndex := p.getPrevLogIndex()
 	entries, prevLogTerm := p.server.log.getEntriesAfter(prevLogIndex, p.server.maxLogEntriesPerRequest)
